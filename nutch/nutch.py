#!/usr/bin/env python2.7
# encoding: utf-8
# Licensed to the Apache Software Foundation (ASF) under one or more
# contributor license agreements.  See the NOTICE file distributed with
# this work for additional information regarding copyright ownership.
# The ASF licenses this file to You under the Apache License, Version 2.0
# (the "License"); you may not use this file except in compliance with
# the License.  You may obtain a copy of the License at
#
#     http://www.apache.org/licenses/LICENSE-2.0
#
# Unless required by applicable law or agreed to in writing, software
# distributed under the License is distributed on an "AS IS" BASIS,
# WITHOUT WARRANTIES OR CONDITIONS OF ANY KIND, either express or implied.
# See the License for the specific language governing permissions and
# limitations under the License.
#

from __future__ import print_function
from __future__ import division

USAGE = """
A simple python client for Nutch using the Nutch server REST API.
Most commands return results in JSON format by default, or plain text.

<<<<<<< HEAD
To control Nutch, please see wiki:
https://github.com/chrismattmann/nutch-python/wiki#get-your-nutch-python-script-going
=======
To control Nutch, use:

-- from nutch.nutch import Nutch
-- nt = Nutch(crawlId,                           # name your crawl
              confId='default',                  # pick a known config. file
              urlDir='url/',                     # directory containing the seed URL list
              serverEndpoint='localhost:8001',   # endpoint where the Nutch server is running
              **args                             # additional key=value pairs to submit as args
             )
-- response, status = nt.<command>(**args)       # where commmand is in the set
                                                 # ['INJECT', 'GENERATE', 'FETCH', 'PARSE', 'UPDATEDB']
 or
-- status, response = nt.crawl(**args)    # will run the commands in order with echoing of reponses

Commands (which become Hadoop jobs):
  inject   - inject a URL seed list into a named crawl
  generate - generate URL list
  fetch    - fetch initial set of web pages
  parse    - parse web pages and invoke Tika metadata extraction
  updatedb - update the crawl database
>>>>>>> 6b664a7a

To get/set the configuration of the Nutch server, use:
-- nt.configGetList()                    # get list of named configurations
-- nt.configGetInfo(id)                  # get parameters in named config.
-- nt.configCreate(id, parameterDict)    # create a new named config.

To see the status of jobs, use:
-- nt.jobGetList()                       # get list of running jobs
-- nt.jobGetInfo(id)                     # get metadata for a job id
-- nt.jobStop(id)                        # stop a job, DANGEROUS!!, may corrupt segment files

"""

import collections
from datetime import datetime
import getopt
from getpass import getuser
import requests
import sys
from time import sleep

DefaultServerHost = "localhost"
DefaultPort = "8081"
DefaultServerEndpoint = 'http://' + DefaultServerHost + ':' + DefaultPort
DefaultConfig = 'default'
DefaultUserAgent = 'Mozilla/5.0 (compatible; Googlebot/2.1; +http://www.google.com/bot.html)'

LegalJobs = ['INJECT', 'GENERATE', 'FETCH', 'PARSE', 'UPDATEDB', 'CRAWL']
RequestVerbs = {'get': requests.get, 'put': requests.put, 'post': requests.post, 'delete': requests.delete}

TextAcceptHeader = {'Accept': 'text/plain'}
JsonAcceptHeader = {'Accept': 'application/json'}


class NutchException(Exception):
    status_code = None


class NutchCrawlException(NutchException):
    current_job = None
    completed_jobs = []


# TODO: Replace with Python logger
Verbose = True


def echo2(*s):
    sys.stderr.write('nutch.py: ' + ' '.join(map(str, s)) + '\n')


def warn(*s):
    echo2('Warn:', *s)


def die(*s):
    echo2('Error:',  *s)
    echo2(USAGE)
    sys.exit()


def defaultCrawlId():
    """
    Provide a reasonable default crawl name using the user name and date
    """

    timestamp = datetime.now().isoformat().replace(':', '_')
    user = getuser()
    return '_'.join(('crawl', user, timestamp))


class Server:
    """
    Implements basic interactions with a Nutch RESTful Server
    """

    def __init__(self, serverEndpoint, raiseErrors=True):
        """
        Create a Server object for low-level interactions with a Nutch RESTful Server

        :param serverEndpoint: URL of the server
        :param raiseErrors: Raise an exception for non-200 status codes

        """
        self.serverEndpoint = serverEndpoint
        self.raiseErrors = raiseErrors

    def call(self, verb, servicePath, data=None, headers=JsonAcceptHeader, forceText=False):
        """Call the Nutch Server, do some error checking, and return the response.

        :param verb: One of nutch.RequestVerbs
        :param servicePath: path component of URL to append to endpoint, e.g. '/config'
        :param data: Data to attach to this request
        :param headers: headers to attach to this request
        """

        data = data if data else {}

        if verb not in RequestVerbs:
            die('Server call verb must be one of %s' % str(RequestVerbs.keys()))
        if Verbose:
            echo2("%s Endpoint:" % verb.upper(), servicePath)
            echo2("%s Request data:" % verb.upper(), data)
            echo2("%s Request headers:" % verb.upper(), headers)
        verbFn = RequestVerbs[verb]

        resp = verbFn(self.serverEndpoint + servicePath, json=data, headers=headers)
        if Verbose:
            echo2("Response headers:", resp.headers)
            echo2("Response status:", resp.status_code)
        if resp.status_code != 200:
            if self.raiseErrors:
                error = NutchException("Unexpected server response: %d" % resp.status_code)
                error.status_code = resp.status_code
                raise error
            else:
                warn('Nutch server returned status:', resp.status_code)
        content_type = resp.headers['content-type']
        if content_type == 'application/json' and not forceText:
            if Verbose:
                echo2("Response JSON:", resp.json())
            return resp.json()
        elif content_type == 'text/plain' or forceText:
            if Verbose:
                echo2("Response text:", resp.text)
            return resp.text
        else:
            die('Did not understand server response: %s' % resp.headers)

defaultServer = lambda: Server(DefaultServerEndpoint)


class IdEqualityMixin(object):
    """
    Mix-in class to use self.id == other.id to check for equality
    """
    def __eq__(self, other):
        return (isinstance(other, self.__class__)
            and self.id == other.id)

    def __ne__(self, other):
        return not self.__eq__(other)


class Job(IdEqualityMixin):
    """
    Representation of a running Nutch job, use JobClient to get a list of running jobs or to create one
    """

    def __init__(self, jid, server):
        self.id = jid
        self.server = server

    def info(self):
        """Get current information about this job"""
        return self.server.call('get', '/job/' + self.id)

    def stop(self):
        return self.server.call('get', '/job/%s/stop' % self.id)

    def abort(self):
        return self.server.call('get', '/job/%s/abort' % self.id)


class Config(IdEqualityMixin):
    """
    Representation of an active Nutch configuration

    Use ConfigClient to get a list of configurations or create a new one
    """

    def __init__(self, cid, server):
        self.id = cid
        self.server = server

    def delete(self):
        return self.server.call('delete', '/config/' + self.id)

    def info(self):
        return self.server.call('get', '/config/' + self.id)

    def parameter(self, parameterId):
        return self.server.call('get', '/config/%s/%s' % (self.id, parameterId))

    def __getitem__(self, item):
        """
        Overload [] to provide get access to parameters
        :param item: the name of a parameter
        :return: the parameter if the name is valid, otherwise raise NutchException
        """

        return self.server.call('get', '/config/%s/%s' % (self.id, item), forceText=True)

    def __setitem__(self, key, value):
        """
        Overload [] to provide set access to configurations
        :param key: the name of the parameter to set
        :param value: the data associated with this parameter
        :return: the set value
        """

        # use the create API (a little funny) to do the update
        postArgs = {'configId': self.id, 'params': {key: value}, 'force': True}
        self.server.call('post', '/config/%s' % self.id, postArgs, forceText=True)
        return value


class Seed(IdEqualityMixin):
    """
    Representation of an active Nutch seed list

    Use SeedClient to get a list of seed lists or create a new one
    """

    def __init__(self, sid, seedPath, server):
        self.id = sid
        self.seedPath = seedPath
        self.server = server


class ConfigClient:
    def __init__(self, server):
        """Nutch Config client

        List named configurations, create new ones, or delete them with methods to get the list of named
        configurations, get parameters for a named configuration, get an individual parameter of a named
        configuration, create a new named configuration using a parameter dictionary, and delete a named configuration.
        """
        self.server = server

    def list(self):
        configs = self.server.call('get', '/config')
        return [Config(cid, self.server) for cid in configs]

    def create(self, cid, configData):
        """
        Create a new named (cid) configuration from a parameter dictionary (config_data).
        """
        configArgs = {'configId': cid, 'params': configData, 'force': True}
        cid = self.server.call('post', "/config/%s" % cid, configArgs, forceText=True)
        new_config = Config(cid, self.server)
        return new_config

    def __getitem__(self, item):
        """
        Overload [] to provide get access to configurations
        :param item: the name of a configuration
        :return: the Config object if the name is valid, otherwise raise KeyError
        """

        # let's be optimistic...
        config = Config(item, self.server)
        if config.info():
            return config

        # not found!
        raise KeyError

    def __setitem__(self, key, value):
        """
        Overload [] to provide set access to configurations
        :param key: the name of the configuration to create
        :param value: the dict-like data associated with this configuration
        :return: the created Config object
        """

        if not isinstance(value, collections.Mapping):
            raise TypeError(repr(value) + "is not a dict-like object")
        return self.create(key, value)

class JobClient:
    def __init__(self, server, crawlId, confId, parameters=None):
        """
        Nutch Job client with methods to list, create jobs.

        When the client is created, a crawlID and confID are associated.
        The client will automatically filter out jobs that do not match the associated crawlId or confId.
        :param server:
        :param crawlId:
        :param confId:
        :param parameters:
        :return:
        """

        self.server = server
        self.crawlId = crawlId
        self.confId = confId
        self.parameters=parameters if parameters else {'args': dict()}

    def _job_owned(self, job):
        return job['crawlId'] == self.crawlId and job['confId'] == self.confId

    def list(self, allJobs=False):
        """
        Return list of jobs at this endpoint.

        Call get(allJobs=True) to see all jobs, not just the ones managed by this Client
        """

        jobs = self.server.call('get', '/job')

        return [Job(job['id'], self.server) for job in jobs if allJobs or self._job_owned(job)]

    def create(self, command, **args):
        """
        Create a job given a command
        :param command: Nutch command, one of nutch.LegalJobs
        :param args: Additional arguments to pass to the job
        :return: The created Job
        """

        command = command.upper()
        if command not in LegalJobs:
            warn('Nutch command must be one of: %s' % ', '.join(LegalJobs))
        else:
            echo2('Starting %s job with args %s' % (command, str(args)))
        parameters = self.parameters.copy()
        parameters['type'] = command
        parameters['crawlId'] = self.crawlId
        parameters['confId'] = self.confId
        parameters['args'].update(args)

        job_info = self.server.call('post', "/job/create", parameters, JsonAcceptHeader)

        job = Job(job_info['id'], self.server)
        return job

    # some short-hand functions

    def inject(self, seed=None, urlDir=None, **args):
        """
        :param seed: A Seed object (this or urlDir must be specified)
        :param urlDir: The directory on the server containing the seed list (this or urlDir must be specified)
        :param args: Extra arguments for the job
        :return: a created Job object
        """

        if seed:
            if urlDir and urlDir != seed.seedPath:
                raise NutchException("Can't specify both seed and urlDir")
            urlDir = seed.seedPath
        elif urlDir:
            pass
        else:
            raise NutchException("Must specify seed or urlDir")
        args['url_dir'] = urlDir
        return self.create('INJECT', **args)

    def generate(self, **args):
        return self.create('GENERATE', **args)

    def fetch(self, **args):
        return self.create('FETCH', **args)

    def parse(self, **args):
        return self.create('PARSE', **args)

    def updatedb(self, **args):
        return self.create('UPDATEDB', **args)

class SeedClient():

    def __init__(self, server):
        """Nutch Seed client

        Client for uploading seed lists to Nutch
        """
        self.server = server

    def create(self, sid, seedList):
        """
        Create a new named (sid) Seed from a list of seed URLs

        :param sid: the name to assign to the new seed list
        :param seedList: the list of seeds to use
        :return: the created Seed object
        """

        seedUrl = lambda uid, url: {"id": uid, "url": url}

        seedListData = {
            "id": "12345",
            "name": sid,
            "seedUrls": [seedUrl(uid, url) for uid, url in enumerate(seedList)]
        }

        # As per resolution of https://issues.apache.org/jira/browse/NUTCH-2123
        seedPath = self.server.call('post', "/seed/create", seedListData, TextAcceptHeader)
        new_seed = Seed(sid, seedPath, self.server)
        return new_seed


class CrawlClient():
    def __init__(self, server, seed, jobClient, rounds):
        """Nutch Crawl manager

        High-level Nutch client for managing crawls.

        When this client is initialized, the seedList will automatically be injected.
        There are four ways to proceed from here.

        progress() - checks the status of the current job, enqueue the next job if the current job is finished,
                     and return immediately
        waitJob() - wait until the current job is finished and return
        waitRound() - wait and enqueue jobs until the current round is finished and return
        waitAll() - wait and enqueue jobs until all rounds are finished and return

        It is recommended to use progress() in a while loop for any applications that need to remain interactive.

        """
        self.server = server
        self.jobClient = jobClient
        self.crawlId = jobClient.crawlId
        self.currentRound = 1
        self.totalRounds = rounds
        self.currentJob = None
        self.sleepTime = 1

        # dispatch injection
        self.currentJob = self.jobClient.inject(seed)

    def _nextJob(self, job, nextRound=True):
        """
        Given a completed job, start the next job in the round, or return None

        :param nextRound: whether to start jobs from the next round if the current round is completed.
        :return: the newly started Job, or None if no job was started
        """

        jobInfo = job.info()
        assert jobInfo['state'] == 'FINISHED'

        if jobInfo['type'] == 'INJECT':
            nextCommand = 'GENERATE'
        elif jobInfo['type'] == 'GENERATE':
            nextCommand = 'FETCH'
        elif jobInfo['type'] == 'FETCH':
            nextCommand = 'PARSE'
        elif jobInfo['type'] == 'PARSE':
            nextCommand = 'UPDATEDB'
        elif jobInfo['type'] == 'UPDATEDB':
            if nextRound and self.currentRound < self.totalRounds:
                nextCommand = 'GENERATE'
                self.currentRound += 1
            else:
                return None
        else:
            raise NutchException("Unrecognized job type {}".format(jobInfo['type']))

        return self.jobClient.create(nextCommand)

    def progress(self, nextRound=True):
        """
        Check the status of the current job, activate the next job if it's finished, and return the active job

        If the current job has failed, a NutchCrawlException will be raised with no jobs attached.

        :param nextRound: whether to start jobs from the next round if the current job/round is completed.
        :return: the currently running Job, or None if no jobs are running.
        """

        currentJob = self.currentJob
        if currentJob is None:
            return currentJob

        jobInfo = currentJob.info()

        if jobInfo['state'] == 'RUNNING':
            return currentJob
        elif jobInfo['state'] == 'FINISHED':
            nextJob = self._nextJob(currentJob, nextRound)
            self.currentJob = nextJob
            return nextJob
        else:
            error = NutchCrawlException("Unexpected job state: {}".format(jobInfo['state']))
            error.current_job = currentJob
            raise NutchCrawlException

    def addRounds(self, numRounds=1):
        """
        Add more rounds to the crawl.  This command does not start execution.

        :param numRounds: the number of rounds to add to the crawl
        :return: the total number of rounds scheduled for execution
        """

        self.totalRounds += numRounds
        return self.totalRounds

    def nextRound(self):
        """
        Execute all jobs in the current round and return when they have finished.

        If a job fails, a NutchCrawlException will be raised, with all completed jobs from this round attached
        to the exception.

        :return: a list of all completed Jobs
        """

        finishedJobs = []
        if self.currentJob is None:
            self.currentJob = self.jobClient.create('GENERATE')

        activeJob = self.progress(nextRound=False)
        while activeJob:
            oldJob = activeJob
            activeJob = self.progress(nextRound=False)  # updates self.currentJob
            if oldJob and oldJob != activeJob:
                finishedJobs.append(oldJob)
            sleep(self.sleepTime)
        self.currentRound += 1
        return finishedJobs

    def waitAll(self):
        """
        Execute all queued rounds and return when they have finished.

        If a job fails, a NutchCrawlException will be raised, with all completed jobs attached
        to the exception

        :return: a list of jobs completed for each round, organized by round (list-of-lists)
        """

        finishedRounds = [self.nextRound()]

        while self.currentRound < self.totalRounds:
            finishedRounds.append(self.nextRound())

        return finishedRounds


class Nutch:
    def __init__(self, confId=DefaultConfig, serverEndpoint=DefaultServerEndpoint, raiseErrors=True, **args):
        '''
        Nutch client for interacting with a Nutch instance over its REST API.

        Constructor:

        nt = Nutch()

        Optional arguments:

        confID - The name of the default configuration file to use, by default: nutch.DefaultConfig
        serverEndpoint - The location of the Nutch server, by default: nutch.DefaultServerEndpoint
        raiseErrors - raise exceptions if server response is not 200

        Provides functions:
            server - getServerStatus, stopServer
            config - get and set parameters for this configuration
            job - get list of running jobs, get job metadata, stop/abort a job by id, and create a new job

        To start a crawl job, use:
            Crawl() - or use the methods inject, generate, fetch, parse, updatedb in that order.

        To run a crawl in one method, use:
        -- nt = Nutch()
        -- response, status = nt.crawl()

        Methods return a tuple of two items, the response content (JSON or text) and the response status.
        '''

        self.confId = confId
        self.server = Server(serverEndpoint, raiseErrors)
        self.config = ConfigClient(self.server)[self.confId]
        self.job_parameters = dict()
        self.job_parameters['confId'] = confId
        self.job_parameters['args'] = args     # additional config. args as a dictionary

        # if the configuration doesn't contain a user agent, set a default one.
        if 'http.agent.name' not in self.config.info():
            self.config['http.agent.name'] = DefaultUserAgent

    def Jobs(self, crawlId=None):
        """
        Create a JobClient for listing and creating jobs.
        The JobClient inherits the confId from the Nutch client.

        :param crawlId: crawlIds to use for this client.  If not provided, will be generated
         by nutch.defaultCrawlId()
        :return: a JobClient
        """
        crawlId = crawlId if crawlId else defaultCrawlId()
        return JobClient(self.server, crawlId, self.confId)

    def Config(self):
        return self.config

    def Configs(self):
        return ConfigClient(self.server)

    def Seeds(self):
        return SeedClient(self.server)

    def Crawl(self, seed, seedClient=None, jobClient=None, rounds=1):
        """
        Launch a crawl using the given seed
        :param seed: Type (Seed or SeedList) - used for crawl
        :param seedClient: if a SeedList is given, the SeedClient to upload, if None a default will be created
        :param jobClient: the JobClient to be used, if None a default will be created
        :param rounds: the number of rounds in the crawl
        :return: a CrawlClient to monitor and control the crawl
        """
        if seedClient is None:
            seedClient = self.Seeds()
        if jobClient is None:
            jobClient = self.Jobs()

        if type(seed) != Seed:
            seed = seedClient.create(jobClient.crawlId + '_seeds', seed)
        return CrawlClient(self.server, seed, jobClient, rounds)

    ## convenience functions
    ## TODO: Decide if any of these should be deprecated.
    def getServerStatus(self):
        return self.server.call('get', '/admin')

    def stopServer(self):
        return self.server.call('post', '/admin/stop', headers=TextAcceptHeader)

    def configGetList(self):
        return self.Configs().list()

    def configGetInfo(self, cid):
        return self.Configs()[cid].info()

    def configGetParameter(self, cid, parameterId):
        return self.Configs()[cid][parameterId]

    def configCreate(self, cid, config_data):
        return self.Configs().create(cid, config_data)


def main(argv=None):
    """Run Nutch command using REST API."""
    global Verbose, Mock
    if argv is None:
        argv = sys.argv

    if len(argv) < 5: die('Bad args')
    try:
        opts, argv = getopt.getopt(argv[1:], 'hs:p:mv',
          ['help', 'server=', 'port=', 'mock', 'verbose'])
    except getopt.GetoptError as err:
        # print help information and exit:
        print(err) # will print something like "option -a not recognized"
        die()

    serverEndpoint = DefaultServerEndpoint
    # TODO: Fix this
    for opt, val in opts:
        if opt   in ('-h', '--help'):    echo2(USAGE); sys.exit()
        elif opt in ('-s', '--server'):  serverEndpoint = val
        elif opt in ('-p', '--port'):    serverEndpoint = 'http://localhost:%s' % val
        elif opt in ('-m', '--mock'):    Mock = 1
        elif opt in ('-v', '--verbose'): Verbose = 1
        else: die(USAGE)

    cmd = argv[0]
    crawlId = argv[1]
    confId = argv[2]
    urlDir = argv[3]
    args = {}
    if len(argv) > 4: args = eval(argv[4])

    nt = Nutch(crawlId, confId, serverEndpoint, urlDir)
    nt.Jobs().create(cmd, **args)


if __name__ == '__main__':
    resp = main(sys.argv)
    print(resp[0])<|MERGE_RESOLUTION|>--- conflicted
+++ resolved
@@ -23,31 +23,8 @@
 A simple python client for Nutch using the Nutch server REST API.
 Most commands return results in JSON format by default, or plain text.
 
-<<<<<<< HEAD
 To control Nutch, please see wiki:
 https://github.com/chrismattmann/nutch-python/wiki#get-your-nutch-python-script-going
-=======
-To control Nutch, use:
-
--- from nutch.nutch import Nutch
--- nt = Nutch(crawlId,                           # name your crawl
-              confId='default',                  # pick a known config. file
-              urlDir='url/',                     # directory containing the seed URL list
-              serverEndpoint='localhost:8001',   # endpoint where the Nutch server is running
-              **args                             # additional key=value pairs to submit as args
-             )
--- response, status = nt.<command>(**args)       # where commmand is in the set
-                                                 # ['INJECT', 'GENERATE', 'FETCH', 'PARSE', 'UPDATEDB']
- or
--- status, response = nt.crawl(**args)    # will run the commands in order with echoing of reponses
-
-Commands (which become Hadoop jobs):
-  inject   - inject a URL seed list into a named crawl
-  generate - generate URL list
-  fetch    - fetch initial set of web pages
-  parse    - parse web pages and invoke Tika metadata extraction
-  updatedb - update the crawl database
->>>>>>> 6b664a7a
 
 To get/set the configuration of the Nutch server, use:
 -- nt.configGetList()                    # get list of named configurations
